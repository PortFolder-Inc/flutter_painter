--- conflicted
+++ resolved
@@ -30,11 +30,7 @@
     final _scale = scale;
 
     // Draw the background if it was provided
-<<<<<<< HEAD
-    if (background != null && !background!.hidden) {
-=======
-    if (background != null && background!.isNotHidden)
->>>>>>> 91441ca1
+    if (background != null && background!.isNotHidden) {
       background!.draw(canvas, size);
     }
 
@@ -50,14 +46,9 @@
     canvas.saveLayer(Rect.largest, Paint());
 
     // Draw all the drawables
-<<<<<<< HEAD
-    for (final drawable in drawables.where((drawable) => !drawable.hidden)) {
-      drawable.draw(canvas, _scale ?? size);
-=======
     for (final drawable
         in drawables.where((drawable) => drawable.isNotHidden)) {
-      drawable.draw(canvas, size);
->>>>>>> 91441ca1
+      drawable.draw(canvas, _scale ?? size);
     }
 
     canvas.restore();
